defmodule Schema do
  @moduledoc """
  Schema keeps the contexts that define your domain
  and business logic.

  Contexts are also responsible for managing your data, regardless
  if it comes from the database, an external API or others.
  """
  alias Schema.Repo
  alias Schema.Cache

  @doc """
    Returns the schema version string.
  """
  @spec version :: String.t()
  def version(), do: Repo.version()

  @doc """
    Returns the event categories.
  """
  @spec categories :: map()
  def categories(), do: Repo.categories()

  @spec categories(atom | String.t()) :: nil | Cache.category_t()
  def categories(id) when is_atom(id), do: Repo.categories(id)
  def categories(id) when is_binary(id), do: Repo.categories(String.to_atom(id))

  @doc """
    Returns the event dictionary.
  """
  @spec dictionary :: Cache.dictionary_t()
  def dictionary(), do: Repo.dictionary()

  @doc """
    Returns all event classes.
  """
  def classes(), do: Repo.classes()
  @spec classes() :: list()

  @doc """
    Returns a single event class.
  """
  @spec classes(atom | String.t()) :: nil | Cache.class_t()
  def classes(id) when is_atom(id), do: Repo.classes(id)
  def classes(id) when is_binary(id), do: Repo.classes(String.to_atom(id))

  @doc """
  Finds a class by the class uid value.
  """
  @spec find_class(integer()) :: nil | Cache.class_t()
  def find_class(uid) when is_integer(uid), do: Repo.find_class(uid)

  @doc """
    Returns all objects.
  """
  @spec objects() :: map()
  def objects(), do: Repo.objects()

  @doc """
    Returns a single objects.
  """
  @spec objects(atom | String.t()) :: nil | Cache.object_t()
  def objects(id) when is_atom(id), do: Repo.objects(id)
  def objects(id) when is_binary(id), do: Repo.objects(String.to_atom(id))

  @spec to_uid(binary) :: atom
  def to_uid(name), do: Cache.to_uid(name)

  @doc """
  Returns a randomly generated sample event.
  """
  @spec event(atom() | map()) :: nil | map()
  def event(class) when is_atom(class) do
    Schema.classes(class) |> Schema.Generator.event()
  end

  def event(class) when is_map(class) do
    Schema.Generator.event(class)
  end

  @doc """
  Returns a randomly generated sample data.
  """
  @spec generate(map()) :: any()
  def generate(type) when is_map(type) do
    Schema.Generator.generate(type)
  end

  def remove_links(data) do
    data
    |> Map.delete(:_links)
    |> remove_links(:attributes)
  end

  def remove_links(data, key) do
    case data[key] do
      nil ->
        data

      attributes ->
        updated = Enum.map(attributes, fn {k, v} -> %{k => Map.delete(v, :_links)} end)
        Map.put(data, key, updated)
    end
  end

  def hierarchy() do
    base = get_class(:event)

    categories =
      Stream.map(
        Map.get(Schema.categories(), :attributes),
        fn {name, _} ->
          {classes, cat} =
            Schema.categories(name)
            |> Map.pop(:classes)

<<<<<<< HEAD
          children = Enum.map(classes, fn {name, _class} ->
            class = get_class(name)
            Map.put(class, :value, length(class.attributes))
          end)
=======
          children =
            Enum.map(classes, fn {name, _class} ->
              class = get_class(name)
              Map.put(class, :value, length(class.attributes))
            end)
>>>>>>> a4fbf495

          Map.put(cat, :children, children)
          |> Map.put(:value, length(children))
        end
      )
      |> Enum.to_list()

    Map.put(base, :children, categories)
    |> Map.put(:value, length(categories))
  end

  defp get_class(name) do
    Schema.classes(name) |> Schema.remove_links() |> Map.delete(:see_also)
  end
end<|MERGE_RESOLUTION|>--- conflicted
+++ resolved
@@ -114,18 +114,11 @@
             Schema.categories(name)
             |> Map.pop(:classes)
 
-<<<<<<< HEAD
-          children = Enum.map(classes, fn {name, _class} ->
-            class = get_class(name)
-            Map.put(class, :value, length(class.attributes))
-          end)
-=======
           children =
             Enum.map(classes, fn {name, _class} ->
               class = get_class(name)
               Map.put(class, :value, length(class.attributes))
             end)
->>>>>>> a4fbf495
 
           Map.put(cat, :children, children)
           |> Map.put(:value, length(children))
