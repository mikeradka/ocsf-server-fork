--- conflicted
+++ resolved
@@ -19,64 +19,15 @@
       <%= raw @data[:description] %>
     </div>
   </div>
-<<<<<<< HEAD
-  <div class="col-md-auto fixed-right mt-2">
-    <div class="form-inline">
-      <ul class="navbar-nav">
-        <li class="nav-item">
-          <input type="text" id="tableSearch" onkeyup="searchInTable()" class="form-control border-dark" placeholder="Search" autofocus>
-        </li>
-      </ul>
-=======
   <div class="navbar-nav col-md-auto fixed-right mt-2">
     <input type="text" id="tableSearch" onkeyup="searchInTable()" class="form-control border-dark" placeholder="Search" autofocus>
     <div class="mt-1">
       <input type="checkbox" id="show-deprecated" data-toggle="collapse" data-target=".deprecated" onclick="on_click_show_deprecated(this)">
       <label for="show-deprecated">Show deprecated</label>
->>>>>>> 30248e25
     </div>
   </div>
 </div>
 
-<<<<<<< HEAD
-<div class="mt-4">
-  <table class="table table-bordered">
-    <thead class="extensions">
-      <tr class="thead-color">
-        <%= for {key, category} <- @data[:attributes] do %>
-          <% name = Atom.to_string(key) %>
-          <% path = Routes.static_path(@conn, "/categories/" <> name) %>
-          <th>
-            <a href="<%= path %>"><%= raw format_caption(name, category) %></a>
-          </th>
-        <% end %>
-      </tr>
-    </thead>
-    <tbody class="extensions">
-      <tr>
-        <%= for {_key, category} <- @data[:attributes] do %>
-        <td>
-        <table class="table table-striped table-borderless">
-          <tbody class="searchable">
-            <td>
-            <%= for {id, class} <- category[:classes] do %>
-              <% name = Atom.to_string(id) %>
-              <% path = Routes.static_path(@conn, "/classes/" <> name) %>
-              <tr class="ocsf-class" <%= raw format_profiles(class[:profiles])%>>
-                <td class='align-middle" style="height: 36px; overflow:auto;'>
-                  <%= raw format_linked_class_caption(path, name, class) %>
-                </td>
-              </tr>
-            <% end %>
-            </td>
-          </tbody>
-        </table>
-      </td>
-      <% end %>
-    </tr>
-  </tbody>
-  </table>
-=======
 <div class="mt-3 multi-col">
   <%= for {category_key, category} <- @data[:attributes] do %>
   <% category_key_str = Atom.to_string(category_key) %>
@@ -90,7 +41,6 @@
     <% end %>
   </section>
   <% end %>
->>>>>>> 30248e25
 </div>
 
 <script>
