# Licensed under the Apache License, Version 2.0 (the "License");
# you may not use this file except in compliance with the License.
# You may obtain a copy of the License at
#     http://www.apache.org/licenses/LICENSE-2.0
# Unless required by applicable law or agreed to in writing, software
# distributed under the License is distributed on an "AS IS" BASIS,
# WITHOUT WARRANTIES OR CONDITIONS OF ANY KIND, either express or implied.
# See the License for the specific language governing permissions and
# limitations under the License.
defmodule Schema.MixProject do
  use Mix.Project

<<<<<<< HEAD
  @version "2.78.3"
=======
  @version "2.79.1"
>>>>>>> 30248e25

  def project do
    build = System.get_env("GITHUB_RUN_NUMBER") || "SNAPSHOT"

    [
      releases: [
        schema_server: [
          steps: [:assemble, :tar, &write_version/1],
          include_executables_for: [:unix]
        ]
      ],
      app: :schema_server,
      version: "#{@version}-#{build}",
      elixir: "~> 1.14",
      elixirc_paths: elixirc_paths(Mix.env()),
      compilers: Mix.compilers() ++ [:phoenix_swagger],
      start_permanent: Mix.env() == :prod,
      deps: deps()
    ]
  end

  # Configuration for the OTP application.
  #
  # Type `mix help compile.app` for more information.
  def application do
    [
      mod: {Schema.Application, []},
      extra_applications: [:logger, :crypto, :runtime_tools]
    ]
  end

  # Specifies which paths to compile per environment.
  defp elixirc_paths(:test), do: ["lib", "test/support"]
  defp elixirc_paths(_), do: ["lib"]

  # Specifies your project dependencies.
  #
  # Type `mix help deps` for examples and options.
  defp deps do
    [
      {:phoenix, "~> 1.7.0"},
      {:phoenix_view, "~> 2.0"},
      {:phoenix_html, "~> 4.0"},
      {:phoenix_live_reload, "~> 1.5", only: :dev},
      {:jason, "~> 1.4"},
      {:plug_cowboy, "~> 2.7"},
      {:number, "~> 1.0"},
      {:elixir_uuid, "~> 1.6", hex: :uuid_utils},
      {:phoenix_swagger, "~> 0.8"},
      {:ex_json_schema, "~> 0.7"},
      {:credo, "~> 1.7", only: [:dev, :test], runtime: false},
      {:sobelow, "~> 0.13", only: [:dev, :test], runtime: false}
    ]
  end

  # Write the version number
  defp write_version(rel) do
    case System.argv() do
      ["release" | _] ->
        # Write the version number
        version = Mix.Project.config()[:version]
        File.write(".version", version)

      _ ->
        :ok
    end

    rel
  end
end<|MERGE_RESOLUTION|>--- conflicted
+++ resolved
@@ -10,11 +10,7 @@
 defmodule Schema.MixProject do
   use Mix.Project
 
-<<<<<<< HEAD
-  @version "2.78.3"
-=======
   @version "2.79.1"
->>>>>>> 30248e25
 
   def project do
     build = System.get_env("GITHUB_RUN_NUMBER") || "SNAPSHOT"
