/* This file is the main application css. */

body {
  font-family: 'Bai Jamjuree', sans-serif;
  font-size: .8rem;
}

.navbar-toggler-icon {
  background-image: url("data:image/svg+xml;charset=utf8,%3Csvg viewBox='0 0 32 32' xmlns='http://www.w3.org/2000/svg'%3E%3Cpath stroke='rgba(255,102,203, 0.5)' stroke-width='2' stroke-linecap='round' stroke-miterlimit='10' d='M4 8h24M4 16h24M4 24h24'/%3E%3C/svg%3E");
  margin-bottom: 0rem;
}

@media only screen and (max-width: 768px) {
  .navbar-text {
    display: none;
    visibility: hidden;
  }

  body {
    min-width: 1024px;
    margin: 0 auto;
  }
}

@media (min-width:768px) {
  body {
    margin-left: 200px;
  }

  .navbar {
    background-color: #f0f0ef;
  }

  .navbar.fixed-left {
    position: fixed;
    top: 0;
    left: 0;
  }

  .navbar.fixed-left {
    bottom: 0;
    width: 200px;
    border-right: .1em solid;
    flex-flow: column nowrap;
    align-items: flex-start
  }

  .navbar.fixed-left .navbar-collapse {
    flex-grow: 0;
    flex-direction: column;
    width: 100%
  }

  .navbar.fixed-left .navbar-collapse .navbar-nav {
    flex-direction: column;
    width: 100%
  }

  .navbar.fixed-left .navbar-collapse .navbar-nav .nav-item {
    width: 100%
  }

  .navbar.fixed-left .navbar-collapse .navbar-nav .nav-item .dropdown-menu {
    top: 0
  }
  .navbar.fixed-left {
    right: auto
  }

  .navbar.fixed-left .navbar-nav .nav-item .dropdown-toggle:after {
    border-top: .3em transparent;
    border-left: .3em solid;
    border-bottom: .3em transparent;
    border-right: none;
    vertical-align: baseline
  }

  .navbar.fixed-left .navbar-nav .nav-item .dropdown-menu {
    left: 100%
  }

  .ocsf-logo {
    background-color: #224F8B;
    margin-top: 0.6rem;
    margin-bottom: 0px;
  }

  .ocsf-logo img {
    height: 78px;
    width: auto;
    display: block;
  }

  .version {
    margin-bottom: 1rem;
    margin-top: 1rem;
  }
  
  .version form:before {
    content: "\25BC";
  }

  .select-version {
    cursor: pointer;
    border: none;
    -moz-appearance: none;
    -webkit-appearance: none;
    appearance: none;
    margin-left: -10px;
    padding-left: 8px;
    background-color: transparent;
  }

  .select-version option {
    color: initial
  }

  .select-version:focus {
    outline: none
  }

  .divider {
    margin-top: 0rem;
    margin-bottom: 0.2rem;
    border: 0;
    border-top: 4px solid rgba(0, 0, 0, 0.5);
  }
}

hr {
  margin-top: 0.1rem;
  margin-bottom: 0.3rem;
  background-color: #cccccc;
}

.move-up {
  margin-top: 0.6rem;
}

.title-uppercase {
  text-transform: uppercase;
}

blockquote {
  font-style: italic;
}

blockquote small {
  font-style: normal;
}

.glyphicon {
  line-height: 1;
}

.required {
  color: black;
  font-weight: 500;
}

.reserved {
  color: rgb(46, 26, 177);
  font-weight: 500;
}

sup {
  font-weight: 500;
}

.uid {
  font-weight: 400;
}

.optional {
  color: #403D39;
  font-weight: 300;
}

strong {
  color: #403D39;
}

a {
  color: rgb(89, 89, 166);
}

a:hover, a:focus, a:active {
  color: rgb(28, 115, 227);
}

#profiles {
  color: #5959a6 !important;
}

#profiles a:hover, a:focus, a:active {
  color: #1c73e3 !important;
}

.ui-slider-handle:focus, .navbar-toggle, input:focus, button:focus {
  outline: 0 !important;
}

li {
  margin-bottom: 4px;
}

/* Custom page footer */
.footer {
  z-index: 2;
  position: fixed;
  bottom: 0;
  padding: 3px;
  font-size: .7rem;
  color: rgb(0, 0, 72);
  background-color: lightgray;
  background-image: linear-gradient(snow, gray);
}

.footer a {
  color: rgb(40, 40, 166);
}

.footer a:hover, a:focus, a:active {
  color: rgba(30, 50, 227);
}

.active {
  border-bottom: 2px solid #00A4B7;
}

.rights {
  position: fixed;
  width: 100%;
  bottom: 50px;
}

table {
  table-layout: fixed;
  word-wrap: break-word;
}

table tr td {
  padding: 0 20px;
}

table.table-borderless tr td {
  padding: 0 10px !important;
  padding: 0 20px;
}

tr.thead-color {
  background-color: #224F8B;
  color: lightgrey;
}

tr th a {
  color: lightgrey;
}

.borderless th {
  border: none;
}

.name {
  background-color: #cccccc;
}

.links {
  padding-top: 20px;
}

.btn-link {
  padding-top: 0.42rem;
  font-size: 0.8rem;
}

.main-page {
  z-index: -1;
  padding-bottom: 62px;
}

.capitalize {
  text-transform: capitalize;
}

span.hidden {
  display: none;
}

/* Collapsible description */

[data-toggle="collapse"].collapsed .if-not-collapsed {
  display: none;
}

[data-toggle="collapse"]:not(.collapsed) .if-collapsed {
  display: none;
}

.tooltip-inner {
  white-space: pre-wrap;
  word-wrap: normal;
  max-width: 500px;
  color: #2d2e2e;
  text-align: left;
  background: lightyellow;
  border: 1px solid #161616;
  -webkit-border-radius: 5px;
  -moz-border-radius: 5px;
  border-radius: 5px;
}

#network {
  width: 100%;
  height: 100vh;
}

label {
  display: inline-block; 
  vertical-align: top;
}

input[type=checkbox]:hover {
  box-shadow:0px 0px 8px #1c73e3;
}


/* The container <div> - needed to position the dropdown content */
.dropdown {
  position: relative;
  display: block;
}

/* Dropdown Content */
.dropdown-content {
  display: none;
  position: absolute;
  right: 1%;
  background-color: #f0f0ef;
  min-width: 150px;
  box-shadow: 0px 8px 16px 0px rgba(0,0,0,0.2);
  z-index: 1;
}

/* Links inside the dropdown */
.dropdown-content a {
  color: rgb(255, 251, 251);
  padding: 12px 16px;
  display: block;
}

/* Change color of dropdown links on hover */
.dropdown-content a:hover {background-color: #ddd;}

/* Show the dropdown menu on hover */
<<<<<<< HEAD
.dropdown:hover .dropdown-content {display: block;}
=======
.dropdown:hover .dropdown-content {display: block;}

.multi-col {
  -webkit-columns: 4 18rem;
     -moz-columns: 4 18rem;
          columns: 4 18rem;
}

section.category {
  border: 1px solid;
  border-color: rgb(222, 226, 230);
  padding: 1em;
  margin-bottom: 1em;
  -webkit-break-inside: avoid;
     -moz-break-inside: avoid;
          break-inside: avoid;
}

section.category header {
  background-color: #224F8B;
  color: lightgrey;
  font-weight: bold;
  padding: 0.4rem;
  margin-bottom: 0.2rem;
}

section.category header a {
  color: lightgrey;
}

section.category div.ocsf-class {
  margin-left: 1em;
}

div.references {
  border: 1px solid;
  border-color: rgb(222, 226, 230);
  padding: 1em;
  margin-bottom: 1em;
  -webkit-columns: 4 18rem;
     -moz-columns: 4 18rem;
          columns: 4 18rem;
}

div.references div.reference {
  -webkit-break-inside: avoid;
     -moz-break-inside: avoid;
          break-inside: avoid;
}
>>>>>>> 30248e25
<|MERGE_RESOLUTION|>--- conflicted
+++ resolved
@@ -353,9 +353,6 @@
 .dropdown-content a:hover {background-color: #ddd;}
 
 /* Show the dropdown menu on hover */
-<<<<<<< HEAD
-.dropdown:hover .dropdown-content {display: block;}
-=======
 .dropdown:hover .dropdown-content {display: block;}
 
 .multi-col {
@@ -404,5 +401,4 @@
   -webkit-break-inside: avoid;
      -moz-break-inside: avoid;
           break-inside: avoid;
-}
->>>>>>> 30248e25
+}